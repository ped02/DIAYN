import time
from typing import Optional
import yaml
import datetime

import numpy as np

import os

import matplotlib.pyplot as plt
from matplotlib.colors import ListedColormap, BoundaryNorm

import torch
from torch.utils.tensorboard import SummaryWriter

import gymnasium as gym

from DIAYN import ReplayBuffer, DIAYNAgent, rollout_skill

# Robosuite stuff:

import robosuite as suite
from robosuite import load_composite_controller_config

from gymnasium.vector import SyncVectorEnv
from robosuite.wrappers import GymWrapper

from DIAYN.utils import (
    replay_post_processor,
    pad_to_dim_2,
    plot_to_image,
)


# TODO: Put this in a different library
class CustomGymWrapper(gym.ObservationWrapper):
    def __init__(self, robosuite_env, config):
        # Wrap robosuite with GymWrapper inside
        gym_env = GymWrapper(robosuite_env)
        super().__init__(gym_env)

        # Figure out which state variables we care about
        self.use_eef_state = config['observations']['use_eef_state']

        # Extract dimensions of observation space
        obs_dict = robosuite_env._get_observations()

        if self.use_eef_state:
            observation_raw = np.concatenate(
                [obs_dict['robot0_eef_pos'], obs_dict['robot0_eef_quat']]
            )
        else:
            observation_raw = np.concatenate(
                [obs_dict['robot0_proprio-state'], obs_dict['object-state']]
            )

        # Add new dimensions to observation spaceZ
        new_dim = observation_raw.shape[0]
        self.observation_space = gym.spaces.Box(
            low=-np.inf, high=np.inf, shape=(new_dim,), dtype=np.float32
        )

    def observation(self, obs):
        # obs is the flat vector from GymWrapper
        # Add x-position (or whatever custom feature you want)
        obs_dict = self.env.unwrapped._get_observations()

        if self.use_eef_state:
            # print("Using end effector state")
            # print("eef pos: " + str(obs_dict['robot0_eef_pos']))
            # print("eef quat: " + str(obs_dict['robot0_eef_quat']))
            observation_raw = np.concatenate(
                [obs_dict['robot0_eef_pos'], obs_dict['robot0_eef_quat']]
            )
        else:
            observation_raw = np.concatenate(
                [obs_dict['robot0_proprio-state'], obs_dict['object-state']]
            )

        # print("obs dict from custom gym wrapper: " + str(obs_dict))
        # print("observation_raw: " + str(observation_raw))
        return observation_raw


def make_env(env_name, robots):
    def _thunk():
        print('Creating new environment')

        controller_config = load_composite_controller_config(
            controller=None,
            robot='Panda',
        )

        robosuite_config = {
            'env_name': env_name,
            'robots': robots,
            'controller_configs': controller_config,
        }

        robosuite_env = suite.make(
            **robosuite_config,
            has_renderer=False,
            has_offscreen_renderer=False,
            render_camera='agentview',
            ignore_done=True,
            use_camera_obs=False,
            reward_shaping=True,
            control_freq=20,
            hard_reset=False,
        )

        with open('./config/ur5e_config.yaml', 'r') as file:
            config = yaml.safe_load(file)

        env = CustomGymWrapper(robosuite_env, config)

        # Ensure metadata exists and is a dict before modifying
        if env.metadata is None:
            env.metadata = {}
        env.metadata['render_modes'] = []
        env.metadata['autoreset'] = False

        return env

    return _thunk


def plot_skill_trajectories(
    environment_name: str,
    num_trajectories: int,
    steps_per_episode: int,
    agent: DIAYNAgent,
    dpi: Optional[float] = None,
):
    env = gym.make(environment_name)

    # Rollout
    skill_trajectories = []
    for z in range(num_skills):
        skill_index = torch.tensor(z).reshape(
            1,
        )
        skill_vector = torch.nn.functional.one_hot(
            skill_index, num_classes=num_skills
        )
        expanded_skill_vector = skill_vector.expand(1, -1)

        skill_samples = []
        for t in range(num_trajectories):
            sample = []
            observations_raw, info = env.reset()
            observations = torch.cat(
                [
                    pad_to_dim_2(torch.Tensor(observations_raw)),
                    expanded_skill_vector,
                ],
                dim=-1,
            )

            # sample.append(observations_raw.tolist())
            sample.append([*observations_raw.tolist(), 0.0])

            for step in range(steps_per_episode):
                with torch.no_grad():
                    actions = agent.get_action(
                        observations.to(agent.device), noisy=True
                    ).cpu()
                (
                    next_observations_raw,
                    rewards_raw,
                    terminated,
                    truncated,
                    _,
                ) = env.step(actions.numpy())

                next_observations = torch.cat(
                    [
                        pad_to_dim_2(torch.Tensor(next_observations_raw)),
                        expanded_skill_vector,
                    ],
                    dim=-1,
                )

                with torch.no_grad():
                    discriminator_logits = agent.discriminator(
                        pad_to_dim_2(torch.Tensor(next_observations_raw)).to(
                            agent.device
                        )
                    )
                psuedo_reward = torch.nn.functional.log_softmax(
                    discriminator_logits, dim=-1
                ).gather(
                    -1, skill_index.unsqueeze(0).to(agent.device)
                ) + torch.log(
                    torch.tensor(agent.skill_dim, device=agent.device)
                )  # Assume uniform distribution

                observations = next_observations

                # sample.append(next_observations_raw.tolist())
                sample.append(
                    [*next_observations_raw.tolist(), psuedo_reward.item()]
                )

            skill_samples.append(sample)

        skill_trajectories.append(skill_samples)

    skills_trajectories_np = np.array(skill_trajectories)

    colors = plt.get_cmap('tab20c', num_skills)

    # Create plot
    fig = plt.figure()

    for skill_id in range(num_skills):
        for traj_id in range(num_trajectories):  # Iterate over trajectories
            trajectory = skills_trajectories_np[
                skill_id, traj_id
            ]  # Extract (16, 2) trajectory
            plt.plot(
                trajectory[:, 0],
                trajectory[:, 1],
                color=colors(skill_id),
                label=f'Skill {skill_id}' if traj_id == 0 else '',
            )

    fig.gca().set_xlim((-3, 3))
    fig.gca().set_ylim((-3, 3))

    fig.gca().set_xlabel('X')
    fig.gca().set_ylabel('Y')
    fig.gca().set_title('Trajectories Colored by Skill ID')
    fig.legend()

    # Plt to image
    plot_image = plot_to_image(fig, dpi=dpi)
    plt.close(fig)

    return plot_image


def plot_phase_skill(
    num_skills: int,
    agent: DIAYNAgent,
    resolution=0.25,
    dpi: Optional[float] = None,
):
    # Define a consistent colormap
    colors = plt.get_cmap(
        'tab20c', num_skills
    )  # Use categorical colormap with exactly k colors
    cmap = ListedColormap(
        [colors(i) for i in range(num_skills)]
    )  # Ensure colors are fixed

    # Define normalization for consistent color mapping
    norm = BoundaryNorm(np.arange(-0.5, num_skills, 1), num_skills)

    points = np.arange(-3.0, 3.0, resolution)  # bounds from environment [-3, 3]
    grid = np.stack(np.meshgrid(points, points), -1)

    with torch.no_grad():
        result = (
            agent.discriminator(
                torch.Tensor(grid).to(agent.device).reshape(-1, 2)
            )
            .cpu()
            .numpy()
        )

    skill_classification = np.argmax(result, axis=-1)
    skill_grid = skill_classification.reshape(grid.shape[:-1])
    fig = plt.figure()
    plt.imshow(
        skill_grid,
        extent=[-3.0, 3.0, -3.0, 3.0],
        origin='lower',
        cmap=cmap,
        norm=norm,
    )
    plt.colorbar(ticks=np.arange(num_skills))

    plot_image = plot_to_image(fig, dpi=dpi)
    plt.close(fig)

    return plot_image


def main(
    environment_name: str,
    robots: str,
    num_envs: int,
    episodes: int,
    steps_per_episode: int,
    num_skills: int,
    log_path: Optional[str] = None,
    model_save_path: Optional[str] = None,
    plot_dpi: float = 150.0,
    plot_trajectories: int = 5,
    plot_train_steps_period: Optional[int] = 1500,
    config: Optional[dict] = None,
):
    device = torch.device('cuda')
    print(f'Using device: {device}')

    # Setup logging
    log_writer = None if log_path is None else SummaryWriter(log_path)

    # parser = argparse.ArgumentParser()
    # parser.add_argument("--environment", type=str, default="Lift")
    # parser.add_argument("--robots", nargs="+", type=str, default="Panda", help="Which robot(s) to use in the env")
    # parser.add_argument(
    #     "--config", type=str, default="default", help="Specified environment configuration if necessary"
    # )
    # parser.add_argument("--arm", type=str, default="right", help="Which arm to control (eg bimanual) 'right' or 'left'")
    # parser.add_argument("--switch-on-grasp", action="store_true", help="Switch gripper control on gripper action")
    # parser.add_argument("--toggle-camera-on-grasp", action="store_true", help="Switch camera angle on gripper action")
    # parser.add_argument(
    #     "--controller",
    #     type=str,
    #     default=None,
    #     help="Choice of controller. Can be generic (eg. 'BASIC' or 'WHOLE_BODY_MINK_IK') or json file (see robosuite/controllers/config for examples) or None to get the robot's default controller if it exists",
    # )
    # parser.add_argument("--device", type=str, default="keyboard")
    # parser.add_argument("--pos-sensitivity", type=float, default=1.0, help="How much to scale position user inputs")
    # parser.add_argument("--rot-sensitivity", type=float, default=1.0, help="How much to scale rotation user inputs")
    # parser.add_argument(
    #     "--max_fr",
    #     default=20,
    #     type=int,
    #     help="Sleep when simluation runs faster than specified frame rate; 20 fps is real time.",
    # )
    # args = parser.parse_args()

    # # Get controller config
    # controller_config = load_composite_controller_config(
    #     controller=args.controller,
    #     robot=args.robots[0],
    # )

    # # Create argument configuration
    # robosuite_config = {
    #     "env_name": args.environment,
    #     "robots": args.robots,
    #     "controller_configs": controller_config,
    # }

    # # Check if we're using a multi-armed environment and use env_configuration argument if so
    # if "TwoArm" in args.environment:
    #     robosuite_config["env_configuration"] = args.config
    # else:
    #     args.config = None

    envs = SyncVectorEnv(
        [make_env(environment_name, robots) for _ in range(num_envs)]
    )

    observation_dims = envs.observation_space.shape[1]
    action_dims = envs.action_space.shape[1]

    action_low = envs.action_space.low[0]
    action_high = envs.action_space.high[0]

    # Replay buffer
    replay_buffer_size = 1_000_000
    replay_buffer = ReplayBuffer(
        replay_buffer_size,
        post_processor=lambda x: replay_post_processor(x, device),
    )

    # Setup networks
    def get_q_network(observation_dim, action_dim):
        q_network = torch.nn.Sequential(
            torch.nn.Linear(observation_dim + action_dim, 256),
            torch.nn.ReLU(),
            torch.nn.Linear(256, 256),
            torch.nn.ReLU(),
            torch.nn.Linear(256, 256),
            torch.nn.ReLU(),
            torch.nn.Linear(256, 1),
        )

        return q_network

    def get_policy_network(observation_dim, action_dim):
        policy_network = torch.nn.Sequential(
            torch.nn.Linear(observation_dim, 256),
            torch.nn.ReLU(),
            torch.nn.Linear(256, 256),
            torch.nn.ReLU(),
            torch.nn.Linear(256, 256),
            torch.nn.ReLU(),
            torch.nn.Linear(256, 2 * action_dim),
        )
        return policy_network

    def get_discriminiator_network(observation_dim, skill_dim):
        # Output logits
        discriminiator_network = torch.nn.Sequential(
            torch.nn.Linear(observation_dim, 256),
            torch.nn.ReLU(),
            torch.nn.Linear(256, 256),
            torch.nn.ReLU(),
            torch.nn.Linear(256, 256),
            torch.nn.ReLU(),
            torch.nn.Linear(256, 256),
            torch.nn.ReLU(),
            torch.nn.Linear(256, skill_dim),
        )

        return discriminiator_network

    q_optimizer_kwargs = {'lr': 1e-3}
    discriminator_optimizer_kwargs = {'lr': 4e-4}
    policy_optimizer_kwargs = {'lr': 1e-4}

    # Setup agent
    diayn_agent = DIAYNAgent(
        skill_dim=num_skills,
        discriminator_class=get_discriminiator_network,
        discriminator_optimizer_kwargs=discriminator_optimizer_kwargs,
        state_dim=observation_dims,
        action_dim=action_dims,
        policy_class=get_policy_network,
        q_network_class=get_q_network,
        alpha=0.1,
        action_low=action_low,
        action_high=action_high,
        policy_optimizer_kwargs=policy_optimizer_kwargs,
        q_optimizer_kwargs=q_optimizer_kwargs,
        device=device,
        log_writer=log_writer,
    )

    # Training
    total_steps = 0

    def plot_skill_trajectories_phase():
        # TODO: Add this back for plotting later
        pass
        # skill_trajectory_visual = plot_skill_trajectories(
        #     environment_name,
        #     plot_trajectories,
        #     num_steps,
        #     diayn_agent,
        #     plot_dpi,
        # )
        # phase_skill_visual = plot_phase_skill(
        #     num_skills, diayn_agent, dpi=plot_dpi
        # )

        # log_writer.add_image(
        #     'Skill/Trajectory',
        #     image_numpy_to_torch(skill_trajectory_visual),
        #     total_steps,
        # )
        # log_writer.add_image(
        #     'Skill/Phase', image_numpy_to_torch(phase_skill_visual), total_steps
        # )

    def training_function(step):
        nonlocal total_steps
        if len(replay_buffer.buffer) > min(
            num_steps * num_skills * num_envs * 10, 10000
        ):  # at least 10 demonstrations of each randomly before start training
            diayn_agent.update(
                replay_buffer,
                step=total_steps,
                q_train_iterations=1,
                policy_train_iterations=1,
                discriminator_train_iterations=1,
                batch_size=64,
            )

            total_steps += 1

            if plot_train_steps_period is not None and log_writer is not None:
                if (total_steps + 1) % plot_train_steps_period == 0:
                    plot_skill_trajectories_phase()

    # Pre training spaces
    if log_writer is not None:
        plot_skill_trajectories_phase()

    print(
        '------------------------------- Beginning training -------------------------------'
    )
    start_time = time.time()
    for episode in range(episodes):
        if (episode + 1) % 50 == 0:
            print(
                f'Starting {episode + 1} / {episodes} @ {time.time() - start_time:.3f} sec'
            )

            if model_save_path is not None:
                print('Saving model states at episode ' + str(episode + 1))
                diayn_agent.save_checkpoint(model_save_path)
        skill_index = torch.randint(0, num_skills, (1,))
        skill_vector = torch.nn.functional.one_hot(
            skill_index, num_classes=num_skills
        )
        mean_step_reward = rollout_skill(
            envs,
            num_steps=steps_per_episode,
            replay_buffer=replay_buffer,
            agent=diayn_agent,
            device=device,
            reward_scale=0.01,  # Not used
            skill_index=skill_index,
            skill_vector=skill_vector,
            post_step_func=training_function,
        )

        mean_step_reward  # surpress unused

    # Post training spaces
    if log_writer is not None:
        plot_skill_trajectories_phase()

    # Save model
    if model_save_path is not None:
        print('Saving final model states')
        diayn_agent.save_checkpoint(model_save_path)


if __name__ == '__main__':
    # Read config file for all settings
    # Print current directory
    print('Current working directory:', os.getcwd())
    with open('./config/ur5e_config.yaml', 'r') as file:
        config = yaml.safe_load(file)

    environment_name = config['params']['environment_name']
    robots = config['params']['robots']
    num_envs = config['params']['num_envs']
    num_steps = config['training_params']['num_steps']
    num_skills = config['params']['num_skills']
    episodes = config['training_params']['episodes']
<<<<<<< HEAD
    log_parent_folder = config['training_params']['log_parent_folder'] # log path for tensorboard
=======
    log_path = config['training_params']['log_path']  # log path for tensorboard
>>>>>>> 9d926b0a

    # Setup for saving weights
    model_save_folder = config['training_params']['model_save_folder']
    if model_save_folder is not None:
        os.makedirs(model_save_folder, exist_ok=True)

    idx = 0
    while os.path.exists(model_save_folder + '/' + str(idx) + '.pt'):
        idx += 1
    model_save_path = model_save_folder + '/' + str(idx) + '.pt'

    run_name = "run_" + datetime.datetime.now().strftime("%Y-%m-%d_%H-%M-%S")
    log_path = os.path.join(log_parent_folder, run_name)

    # Print all params in an orderly fashion:
    print(
        '------------------------------- DIAYN Training Parameters -------------------------------'
    )
    print('Environment name: ', environment_name)
    print('Robots: ', robots)
    print('Number of environments: ', num_envs)
    print('Number of steps: ', num_steps)
    print('Number of skills: ', num_skills)
    print('Number of episodes: ', episodes)
    print('Log path: ', log_path)
    print('Model save folder: ', model_save_folder)
    print('Model save path: ', model_save_path)

    # TODO: Print which observation states we are going to use

    main(
        environment_name,
        robots,
        num_envs,
        episodes,
        num_steps,
        num_skills,
        log_path=log_path,
        model_save_path=model_save_path,
        config=config,
    )<|MERGE_RESOLUTION|>--- conflicted
+++ resolved
@@ -537,11 +537,7 @@
     num_steps = config['training_params']['num_steps']
     num_skills = config['params']['num_skills']
     episodes = config['training_params']['episodes']
-<<<<<<< HEAD
     log_parent_folder = config['training_params']['log_parent_folder'] # log path for tensorboard
-=======
-    log_path = config['training_params']['log_path']  # log path for tensorboard
->>>>>>> 9d926b0a
 
     # Setup for saving weights
     model_save_folder = config['training_params']['model_save_folder']
