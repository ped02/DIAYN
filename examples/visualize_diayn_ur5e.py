--- conflicted
+++ resolved
@@ -83,11 +83,7 @@
             **robosuite_config,
             has_renderer=False,
             has_offscreen_renderer=False,
-<<<<<<< HEAD
             render_camera="birdview",
-=======
-            render_camera='agentview',
->>>>>>> e3a2816a
             ignore_done=True,
             use_camera_obs=False,
             reward_shaping=True,
