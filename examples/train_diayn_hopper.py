import time
from typing import Optional
import os

import numpy as np

import torch
from torch.utils.tensorboard import SummaryWriter

import gymnasium as gym

from DIAYN import ReplayBuffer, DIAYNAgent, rollout_skill, evaluate_agent
from DIAYN.utils import (
    replay_post_processor,
)

DIAYN_PARAMS = {
    'layer_size': 300,
    'batch_size': 128,
    'num_steps': 1000,
    'num_epochs': 10000,
    'lr': 3e-4,
}

# SAC_PARAMS = {
#     'Hopper-v5': {
#         'layer_size': 128,
#         'lr': 3e-4,
#         'discount': 0.99,
#         'batch_size': 128,
#         'num_steps': 1000,
#         'num_epochs': 3000,
#     },
# }




def main(
    environment_name: str,
    num_envs: int,
    episodes: int,
    steps_per_episode: int,
    num_skills: int,
    batch_size: int,
    log_path: Optional[str] = None,
    model_save_folder: Optional[str] = None,
    plot_dpi: float = 150.0,
    plot_trajectories: int = 5,
    plot_train_steps_period: Optional[int] = 15000,
    evaluate_episodes: int = 10,
    model_load_path: Optional[str] = None,
):
    device = torch.device('cuda')
    print(f'Using device: {device}')

    # Setup logging
    log_writer = None if log_path is None else SummaryWriter(log_path)

    # Setup env variables
    print("Test")
    envs = gym.make_vec(
        environment_name,
        vectorization_mode=gym.VectorizeMode.SYNC,
        num_envs=num_envs,
    )

    observation_dims = envs.observation_space.shape[1]
    action_dims = envs.action_space.shape[1]

    action_low = envs.action_space.low[0]
    action_high = envs.action_space.high[0]

    # Replay buffer
    replay_buffer_size = 1_000_000
    replay_buffer = ReplayBuffer(
        replay_buffer_size,
        post_processor=lambda x: replay_post_processor(x, device),
    )

    # Setup networks
    def get_q_network(observation_dim, action_dim):
        layer_size = DIAYN_PARAMS['layer_size']
        q_network = torch.nn.Sequential(
            torch.nn.Linear(observation_dim + action_dim, layer_size),
            torch.nn.ReLU(),
            torch.nn.Linear(layer_size, layer_size),
            torch.nn.ReLU(),
            torch.nn.Linear(layer_size, 1),
        )

        return q_network

    def get_policy_network(observation_dim, action_dim):
        layer_size = DIAYN_PARAMS['layer_size']
        policy_network = torch.nn.Sequential(
            torch.nn.Linear(observation_dim, layer_size),
            torch.nn.ReLU(),
            torch.nn.Linear(layer_size, layer_size),
            torch.nn.ReLU(),
            torch.nn.Linear(layer_size, 2 * action_dim),
        )
        return policy_network

    def get_discriminiator_network(observation_dim, skill_dim):
        # Output logits
        layer_size = DIAYN_PARAMS['layer_size']
        discriminiator_network = torch.nn.Sequential(
            torch.nn.Linear(observation_dim, layer_size),
            torch.nn.ReLU(),
            torch.nn.Linear(layer_size, layer_size),
            torch.nn.ReLU(),
            torch.nn.Linear(layer_size, skill_dim),
        )

        return discriminiator_network

    q_optimizer_kwargs = {'lr': DIAYN_PARAMS['lr']}
    discriminator_optimizer_kwargs = {'lr': 4e-4}
    policy_optimizer_kwargs = {'lr': DIAYN_PARAMS['lr']}

    # Setup agent
    diayn_agent = DIAYNAgent(
        skill_dim=num_skills,
        discriminator_class=get_discriminiator_network,
        discriminator_optimizer_kwargs=discriminator_optimizer_kwargs,
        state_dim=observation_dims,
        action_dim=action_dims,
        policy_class=get_policy_network,
        q_network_class=get_q_network,
        alpha=0.1,
        action_low=action_low,
        action_high=action_high,
        policy_optimizer_kwargs=policy_optimizer_kwargs,
        q_optimizer_kwargs=q_optimizer_kwargs,
        device=device,
        log_writer=log_writer,
    )

    if model_load_path is not None:
        diayn_agent.load_checkpoint(model_load_path)
    
    # Training
    total_steps = 0

    def plot_reward_histogram():
        total_returns = []
        mean_step_reward = []
        for z in range(num_skills):
            result_dict = evaluate_agent(
                environment_name,
                steps_per_episode,
                evaluate_episodes,
                diayn_agent,
                device=device,
                skill_index=z,
                num_skills=num_skills,
            )
            total_returns.append(np.mean(result_dict['total_return']))
            mean_step_reward.append(
                np.nanmean(
                    result_dict['total_return'] / result_dict['episode_length']
                )
            )
        log_writer.add_histogram(
            'Stats/Skill Total Return', np.array(total_returns), total_steps
        )
        log_writer.add_histogram(
            'Stats/Skill Average Reward',
            np.array(mean_step_reward),
            total_steps,
        )

    def training_function(step):
        nonlocal total_steps
        if len(replay_buffer.buffer) > min(
            num_steps * num_skills * num_envs * 10, 10000
        ):  # at least 10 demonstrations of each randomly before start training
            diayn_agent.update(
                replay_buffer,
                step=total_steps,
                q_train_iterations=1,
                policy_train_iterations=1,
                discriminator_train_iterations=1,
<<<<<<< HEAD
                batch_size=DIAYN_PARAMS['batch_size'],
=======
                batch_size=batch_size,
>>>>>>> 0a1f2a31
            )

            total_steps += 1

            if plot_train_steps_period is not None and log_writer is not None:
                if (total_steps + 1) % plot_train_steps_period == 0:
                    plot_reward_histogram()

    # Pre training spaces
    if log_writer is not None:
        plot_reward_histogram()

    start_time = time.time()
    for episode in range(episodes):
        if (episode + 1) % 50 == 0:
            print(
                f'Starting {episode + 1} / {episodes} @ {time.time() - start_time:.3f} sec'
            )
            # Save model
            if model_save_folder is not None:
                diayn_agent.save_checkpoint(model_save_folder + f'/checkpoint_{episode + 1}.pt')
        skill_index = torch.randint(0, num_skills, (1,))
        skill_vector = torch.nn.functional.one_hot(
            skill_index, num_classes=num_skills
        )
        mean_step_reward = rollout_skill(
            envs,
            num_steps=steps_per_episode,
            replay_buffer=replay_buffer,
            agent=diayn_agent,
            device=device,
            reward_scale=0.01,  # Not used
            skill_index=skill_index,
            skill_vector=skill_vector,
            post_step_func=training_function,
        )

        mean_step_reward  # surpress unused

    # Post training spaces
    if log_writer is not None:
        plot_reward_histogram()

    # Save model
    if model_save_folder is not None:
        diayn_agent.save_checkpoint(model_save_folder + '_final.pt')

if __name__ == '__main__':
    environment_name = 'Hopper-v5'

<<<<<<< HEAD
    episodes = DIAYN_PARAMS['num_epochs']
    num_envs = 4
    num_steps = DIAYN_PARAMS['num_steps']  # 1000
=======
    episodes = 1000
    num_envs = 16
    num_steps = 1000  # 1000
>>>>>>> 0a1f2a31
    num_skills = 50
    batch_size = 64

    # Create new run folder for current run
    root_dir = 'hopper_runs'
    idx = 0
    while os.path.exists(root_dir + '/run_' + str(idx)):
        idx += 1
    
    root_dir = root_dir + '/run_' + str(idx)
    os.makedirs(root_dir, exist_ok=True)

    # Create log folder inside new run folder
    log_path = root_dir + '/log'
    os.makedirs(log_path, exist_ok=True)
    
    # Create model save folder inside new run folder
    model_save_folder = root_dir + "/weights"
    os.makedirs(model_save_folder, exist_ok=True)

    # Use model_load_path if we want
    use_pretrained = True

    if use_pretrained:
        model_load_path = '/home/rmineyev3/DIAYN/examples/hopper_runs/run_3/weights/checkpoint_1250.pt'
    else:
        model_load_path = None
    
    
    # # look through folder, and set model name to be the next number
    # idx = 0
    # while os.path.exists(model_save_folder + '/' + str(idx) + '.pt'):
    #     idx += 1
    # model_save_path = model_save_folder + '/' + str(idx) + '.pt'

    print("Log path: ", log_path)
    print("Model save folder: ", model_save_folder)
    print("Model load path: ", model_load_path)

    main(
        environment_name,
        num_envs,
        episodes,
        num_steps,
        num_skills,
        log_path=log_path,
<<<<<<< HEAD
        model_save_folder=model_save_folder,
        model_load_path=model_load_path
=======
        model_save_path=model_save_path,
        batch_size=batch_size,
>>>>>>> 0a1f2a31
    )<|MERGE_RESOLUTION|>--- conflicted
+++ resolved
@@ -32,8 +32,6 @@
 #         'num_epochs': 3000,
 #     },
 # }
-
-
 
 
 def main(
@@ -58,7 +56,7 @@
     log_writer = None if log_path is None else SummaryWriter(log_path)
 
     # Setup env variables
-    print("Test")
+    print('Test')
     envs = gym.make_vec(
         environment_name,
         vectorization_mode=gym.VectorizeMode.SYNC,
@@ -139,7 +137,7 @@
 
     if model_load_path is not None:
         diayn_agent.load_checkpoint(model_load_path)
-    
+
     # Training
     total_steps = 0
 
@@ -182,11 +180,7 @@
                 q_train_iterations=1,
                 policy_train_iterations=1,
                 discriminator_train_iterations=1,
-<<<<<<< HEAD
-                batch_size=DIAYN_PARAMS['batch_size'],
-=======
                 batch_size=batch_size,
->>>>>>> 0a1f2a31
             )
 
             total_steps += 1
@@ -207,7 +201,9 @@
             )
             # Save model
             if model_save_folder is not None:
-                diayn_agent.save_checkpoint(model_save_folder + f'/checkpoint_{episode + 1}.pt')
+                diayn_agent.save_checkpoint(
+                    model_save_folder + f'/checkpoint_{episode + 1}.pt'
+                )
         skill_index = torch.randint(0, num_skills, (1,))
         skill_vector = torch.nn.functional.one_hot(
             skill_index, num_classes=num_skills
@@ -234,18 +230,13 @@
     if model_save_folder is not None:
         diayn_agent.save_checkpoint(model_save_folder + '_final.pt')
 
+
 if __name__ == '__main__':
     environment_name = 'Hopper-v5'
 
-<<<<<<< HEAD
-    episodes = DIAYN_PARAMS['num_epochs']
-    num_envs = 4
-    num_steps = DIAYN_PARAMS['num_steps']  # 1000
-=======
     episodes = 1000
     num_envs = 16
     num_steps = 1000  # 1000
->>>>>>> 0a1f2a31
     num_skills = 50
     batch_size = 64
 
@@ -254,16 +245,16 @@
     idx = 0
     while os.path.exists(root_dir + '/run_' + str(idx)):
         idx += 1
-    
+
     root_dir = root_dir + '/run_' + str(idx)
     os.makedirs(root_dir, exist_ok=True)
 
     # Create log folder inside new run folder
     log_path = root_dir + '/log'
     os.makedirs(log_path, exist_ok=True)
-    
+
     # Create model save folder inside new run folder
-    model_save_folder = root_dir + "/weights"
+    model_save_folder = root_dir + '/weights'
     os.makedirs(model_save_folder, exist_ok=True)
 
     # Use model_load_path if we want
@@ -273,17 +264,16 @@
         model_load_path = '/home/rmineyev3/DIAYN/examples/hopper_runs/run_3/weights/checkpoint_1250.pt'
     else:
         model_load_path = None
-    
-    
+
     # # look through folder, and set model name to be the next number
     # idx = 0
     # while os.path.exists(model_save_folder + '/' + str(idx) + '.pt'):
     #     idx += 1
     # model_save_path = model_save_folder + '/' + str(idx) + '.pt'
 
-    print("Log path: ", log_path)
-    print("Model save folder: ", model_save_folder)
-    print("Model load path: ", model_load_path)
+    print('Log path: ', log_path)
+    print('Model save folder: ', model_save_folder)
+    print('Model load path: ', model_load_path)
 
     main(
         environment_name,
@@ -292,11 +282,8 @@
         num_steps,
         num_skills,
         log_path=log_path,
-<<<<<<< HEAD
         model_save_folder=model_save_folder,
-        model_load_path=model_load_path
-=======
-        model_save_path=model_save_path,
+        model_load_path=model_load_path,
+        # model_save_path=model_save_path,
         batch_size=batch_size,
->>>>>>> 0a1f2a31
     )