# Python
__pycache__
*.egg-info
.ruff_cache/

# Virtual Env
dev/

# VS Code Settings
.vscode/

# Build
build/

# Mac OS
.DS_Store

# Experiments
runs/
weights/

# Videos
*.mp4
output

# Virtual Env (Roman's)
venv/
<<<<<<< HEAD

demos/

# Trajectory Files
delta/trajectories
=======
robosuite_venv
>>>>>>> 0a1f2a31
<|MERGE_RESOLUTION|>--- conflicted
+++ resolved
@@ -25,12 +25,9 @@
 
 # Virtual Env (Roman's)
 venv/
-<<<<<<< HEAD
+robosuite_venv
 
 demos/
 
 # Trajectory Files
-delta/trajectories
-=======
-robosuite_venv
->>>>>>> 0a1f2a31
+delta/trajectories