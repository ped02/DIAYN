import time
from typing import Optional
import yaml

import numpy as np

import os

import matplotlib.pyplot as plt
from matplotlib.colors import ListedColormap, BoundaryNorm

import torch
from torch.utils.tensorboard import SummaryWriter

import gymnasium as gym

from DIAYN import ReplayBuffer, DIAYNAgent, rollout_skill

# Robosuite stuff:
import argparse

import robosuite as suite
from robosuite import load_composite_controller_config

from gymnasium.vector import SyncVectorEnv
from robosuite.wrappers import GymWrapper

from DIAYN.utils import (
    replay_post_processor,
    pad_to_dim_2,
    plot_to_image,
)

<<<<<<< HEAD
=======
# TODO: Put this in a different library
class CustomGymWrapper(gym.ObservationWrapper):
    def __init__(self, robosuite_env, config):
        # Wrap robosuite with GymWrapper inside
        gym_env = GymWrapper(robosuite_env)
        super().__init__(gym_env)

        # Figure out which state variables we care about
        self.use_eef_state = config['observations']['use_eef_state']

        # Extract dimensions of observation space
        obs_dict = robosuite_env._get_observations()

        if self.use_eef_state:
            observation_raw = np.concatenate([
                obs_dict['robot0_eef_pos'],
                obs_dict['robot0_eef_quat']
            ])
        else:
            observation_raw = np.concatenate([
                obs_dict['robot0_proprio-state'],
                obs_dict['object-state']
            ])

        # Add new dimensions to observation spaceZ
        new_dim = observation_raw.shape[0]
        self.observation_space = gym.spaces.Box(
            low=-np.inf,
            high=np.inf,
            shape=(new_dim,),
            dtype=np.float32
        )
    
    def observation(self, obs):
        # obs is the flat vector from GymWrapper
        # Add x-position (or whatever custom feature you want)
        obs_dict = 	self.env.unwrapped._get_observations()

        if (self.use_eef_state):
            # print("Using end effector state")
            # print("eef pos: " + str(obs_dict['robot0_eef_pos']))
            # print("eef quat: " + str(obs_dict['robot0_eef_quat']))
            observation_raw = np.concatenate([obs_dict['robot0_eef_pos'], obs_dict['robot0_eef_quat']])
        else:
            observation_raw = np.concatenate([obs_dict['robot0_proprio-state'], obs_dict['object-state']])

        # print("obs dict from custom gym wrapper: " + str(obs_dict))
        # print("observation_raw: " + str(observation_raw))
        return observation_raw
>>>>>>> af1902b9

def make_env(env_name, robots):
    def _thunk():
        print('Creating new environment')

        controller_config = load_composite_controller_config(
            controller=None,
            robot='Panda',
        )

<<<<<<< HEAD
        config = {
            'env_name': env_name,
            'robots': robots,
            'controller_configs': controller_config,
=======
        robosuite_config = {
            "env_name": env_name,
            "robots": robots,
            "controller_configs": controller_config,
>>>>>>> af1902b9
        }

        robosuite_env = suite.make(
            **robosuite_config,
            has_renderer=False,
            has_offscreen_renderer=False,
            render_camera='agentview',
            ignore_done=True,
            use_camera_obs=False,
            reward_shaping=True,
            control_freq=20,
            hard_reset=False,
        )
<<<<<<< HEAD
        env = GymWrapper(robosuite_env)

=======

        with open("./config/ur5e_config.yaml", "r") as file:
            config = yaml.safe_load(file)

        env = CustomGymWrapper(robosuite_env, config)
        
>>>>>>> af1902b9
        # Ensure metadata exists and is a dict before modifying
        if env.metadata is None:
            env.metadata = {}
        env.metadata['render_modes'] = []
        env.metadata['autoreset'] = False

        return env

    return _thunk


def plot_skill_trajectories(
    environment_name: str,
    num_trajectories: int,
    steps_per_episode: int,
    agent: DIAYNAgent,
    dpi: Optional[float] = None,
):
    env = gym.make(environment_name)

    # Rollout
    skill_trajectories = []
    for z in range(num_skills):
        skill_index = torch.tensor(z).reshape(
            1,
        )
        skill_vector = torch.nn.functional.one_hot(
            skill_index, num_classes=num_skills
        )
        expanded_skill_vector = skill_vector.expand(1, -1)

        skill_samples = []
        for t in range(num_trajectories):
            sample = []
            observations_raw, info = env.reset()
            observations = torch.cat(
                [
                    pad_to_dim_2(torch.Tensor(observations_raw)),
                    expanded_skill_vector,
                ],
                dim=-1,
            )

            # sample.append(observations_raw.tolist())
            sample.append([*observations_raw.tolist(), 0.0])

            for step in range(steps_per_episode):
                with torch.no_grad():
                    actions = agent.get_action(
                        observations.to(agent.device), noisy=True
                    ).cpu()
                (
                    next_observations_raw,
                    rewards_raw,
                    terminated,
                    truncated,
                    _,
                ) = env.step(actions.numpy())

                next_observations = torch.cat(
                    [
                        pad_to_dim_2(torch.Tensor(next_observations_raw)),
                        expanded_skill_vector,
                    ],
                    dim=-1,
                )

                with torch.no_grad():
                    discriminator_logits = agent.discriminator(
                        pad_to_dim_2(torch.Tensor(next_observations_raw)).to(
                            agent.device
                        )
                    )
                psuedo_reward = torch.nn.functional.log_softmax(
                    discriminator_logits, dim=-1
                ).gather(
                    -1, skill_index.unsqueeze(0).to(agent.device)
                ) + torch.log(
                    torch.tensor(agent.skill_dim, device=agent.device)
                )  # Assume uniform distribution

                observations = next_observations

                # sample.append(next_observations_raw.tolist())
                sample.append(
                    [*next_observations_raw.tolist(), psuedo_reward.item()]
                )

            skill_samples.append(sample)

        skill_trajectories.append(skill_samples)

    skills_trajectories_np = np.array(skill_trajectories)

    colors = plt.get_cmap('tab20c', num_skills)

    # Create plot
    fig = plt.figure()

    for skill_id in range(num_skills):
        for traj_id in range(num_trajectories):  # Iterate over trajectories
            trajectory = skills_trajectories_np[
                skill_id, traj_id
            ]  # Extract (16, 2) trajectory
            plt.plot(
                trajectory[:, 0],
                trajectory[:, 1],
                color=colors(skill_id),
                label=f'Skill {skill_id}' if traj_id == 0 else '',
            )

    fig.gca().set_xlim((-3, 3))
    fig.gca().set_ylim((-3, 3))

    fig.gca().set_xlabel('X')
    fig.gca().set_ylabel('Y')
    fig.gca().set_title('Trajectories Colored by Skill ID')
    fig.legend()

    # Plt to image
    plot_image = plot_to_image(fig, dpi=dpi)
    plt.close(fig)

    return plot_image


def plot_phase_skill(
    num_skills: int,
    agent: DIAYNAgent,
    resolution=0.25,
    dpi: Optional[float] = None,
):
    # Define a consistent colormap
    colors = plt.get_cmap(
        'tab20c', num_skills
    )  # Use categorical colormap with exactly k colors
    cmap = ListedColormap(
        [colors(i) for i in range(num_skills)]
    )  # Ensure colors are fixed

    # Define normalization for consistent color mapping
    norm = BoundaryNorm(np.arange(-0.5, num_skills, 1), num_skills)

    points = np.arange(-3.0, 3.0, resolution)  # bounds from environment [-3, 3]
    grid = np.stack(np.meshgrid(points, points), -1)

    with torch.no_grad():
        result = (
            agent.discriminator(
                torch.Tensor(grid).to(agent.device).reshape(-1, 2)
            )
            .cpu()
            .numpy()
        )

    skill_classification = np.argmax(result, axis=-1)
    skill_grid = skill_classification.reshape(grid.shape[:-1])
    fig = plt.figure()
    plt.imshow(
        skill_grid,
        extent=[-3.0, 3.0, -3.0, 3.0],
        origin='lower',
        cmap=cmap,
        norm=norm,
    )
    plt.colorbar(ticks=np.arange(num_skills))

    plot_image = plot_to_image(fig, dpi=dpi)
    plt.close(fig)

    return plot_image


def main(
    environment_name: str,
    robots: str,
    num_envs: int,
    episodes: int,
    steps_per_episode: int,
    num_skills: int,
    log_path: Optional[str] = None,
    model_save_path: Optional[str] = None,
    plot_dpi: float = 150.0,
    plot_trajectories: int = 5,
    plot_train_steps_period: Optional[int] = 1500,
    config: Optional[dict] = None,
):
    device = torch.device('cuda')
    print(f'Using device: {device}')

    # Setup logging
    log_writer = None if log_path is None else SummaryWriter(log_path)

<<<<<<< HEAD
    parser = argparse.ArgumentParser()
    parser.add_argument('--environment', type=str, default='Lift')
    parser.add_argument(
        '--robots',
        nargs='+',
        type=str,
        default='Panda',
        help='Which robot(s) to use in the env',
    )
    parser.add_argument(
        '--config',
        type=str,
        default='default',
        help='Specified environment configuration if necessary',
    )
    parser.add_argument(
        '--arm',
        type=str,
        default='right',
        help="Which arm to control (eg bimanual) 'right' or 'left'",
    )
    parser.add_argument(
        '--switch-on-grasp',
        action='store_true',
        help='Switch gripper control on gripper action',
    )
    parser.add_argument(
        '--toggle-camera-on-grasp',
        action='store_true',
        help='Switch camera angle on gripper action',
    )
    parser.add_argument(
        '--controller',
        type=str,
        default=None,
        help="Choice of controller. Can be generic (eg. 'BASIC' or 'WHOLE_BODY_MINK_IK') or json file (see robosuite/controllers/config for examples) or None to get the robot's default controller if it exists",
    )
    parser.add_argument('--device', type=str, default='keyboard')
    parser.add_argument(
        '--pos-sensitivity',
        type=float,
        default=1.0,
        help='How much to scale position user inputs',
    )
    parser.add_argument(
        '--rot-sensitivity',
        type=float,
        default=1.0,
        help='How much to scale rotation user inputs',
    )
    parser.add_argument(
        '--max_fr',
        default=20,
        type=int,
        help='Sleep when simluation runs faster than specified frame rate; 20 fps is real time.',
    )
    args = parser.parse_args()

    # Get controller config
    controller_config = load_composite_controller_config(
        controller=args.controller,
        robot=args.robots[0],
    )

    # Create argument configuration
    config = {
        'env_name': args.environment,
        'robots': args.robots,
        'controller_configs': controller_config,
    }

    # Check if we're using a multi-armed environment and use env_configuration argument if so
    if 'TwoArm' in args.environment:
        config['env_configuration'] = args.config
    else:
        args.config = None

    envs = SyncVectorEnv(
        [make_env(environment_name, robots) for _ in range(num_envs)]
    )
=======

    # parser = argparse.ArgumentParser()
    # parser.add_argument("--environment", type=str, default="Lift")
    # parser.add_argument("--robots", nargs="+", type=str, default="Panda", help="Which robot(s) to use in the env")
    # parser.add_argument(
    #     "--config", type=str, default="default", help="Specified environment configuration if necessary"
    # )
    # parser.add_argument("--arm", type=str, default="right", help="Which arm to control (eg bimanual) 'right' or 'left'")
    # parser.add_argument("--switch-on-grasp", action="store_true", help="Switch gripper control on gripper action")
    # parser.add_argument("--toggle-camera-on-grasp", action="store_true", help="Switch camera angle on gripper action")
    # parser.add_argument(
    #     "--controller",
    #     type=str,
    #     default=None,
    #     help="Choice of controller. Can be generic (eg. 'BASIC' or 'WHOLE_BODY_MINK_IK') or json file (see robosuite/controllers/config for examples) or None to get the robot's default controller if it exists",
    # )
    # parser.add_argument("--device", type=str, default="keyboard")
    # parser.add_argument("--pos-sensitivity", type=float, default=1.0, help="How much to scale position user inputs")
    # parser.add_argument("--rot-sensitivity", type=float, default=1.0, help="How much to scale rotation user inputs")
    # parser.add_argument(
    #     "--max_fr",
    #     default=20,
    #     type=int,
    #     help="Sleep when simluation runs faster than specified frame rate; 20 fps is real time.",
    # )
    # args = parser.parse_args()

    # # Get controller config
    # controller_config = load_composite_controller_config(
    #     controller=args.controller,
    #     robot=args.robots[0],
    # )

    # # Create argument configuration
    # robosuite_config = {
    #     "env_name": args.environment,
    #     "robots": args.robots,
    #     "controller_configs": controller_config,
    # }

    # # Check if we're using a multi-armed environment and use env_configuration argument if so
    # if "TwoArm" in args.environment:
    #     robosuite_config["env_configuration"] = args.config
    # else:
    #     args.config = None
    
    envs = SyncVectorEnv([make_env(environment_name, robots) for _ in range(num_envs)])
>>>>>>> af1902b9

    observation_dims = envs.observation_space.shape[1]
    action_dims = envs.action_space.shape[1]

    action_low = envs.action_space.low[0]
    action_high = envs.action_space.high[0]

    # Replay buffer
    replay_buffer_size = 1_000_000
    replay_buffer = ReplayBuffer(
        replay_buffer_size,
        post_processor=lambda x: replay_post_processor(x, device),
    )

    # Setup networks
    def get_q_network(observation_dim, action_dim):
        q_network = torch.nn.Sequential(
            torch.nn.Linear(observation_dim + action_dim, 256),
            torch.nn.ReLU(),
            torch.nn.Linear(256, 256),
            torch.nn.ReLU(),
            torch.nn.Linear(256, 256),
            torch.nn.ReLU(),
            torch.nn.Linear(256, 1),
        )

        return q_network

    def get_policy_network(observation_dim, action_dim):
        policy_network = torch.nn.Sequential(
            torch.nn.Linear(observation_dim, 256),
            torch.nn.ReLU(),
            torch.nn.Linear(256, 256),
            torch.nn.ReLU(),
            torch.nn.Linear(256, 256),
            torch.nn.ReLU(),
            torch.nn.Linear(256, 2 * action_dim),
        )
        return policy_network

    def get_discriminiator_network(observation_dim, skill_dim):
        # Output logits
        discriminiator_network = torch.nn.Sequential(
            torch.nn.Linear(observation_dim, 256),
            torch.nn.ReLU(),
            torch.nn.Linear(256, 256),
            torch.nn.ReLU(),
            torch.nn.Linear(256, 256),
            torch.nn.ReLU(),
            torch.nn.Linear(256, 256),
            torch.nn.ReLU(),
            torch.nn.Linear(256, skill_dim),
        )

        return discriminiator_network

    q_optimizer_kwargs = {'lr': 1e-3}
    discriminator_optimizer_kwargs = {'lr': 4e-4}
    policy_optimizer_kwargs = {'lr': 1e-4}

    # Setup agent
    diayn_agent = DIAYNAgent(
        skill_dim=num_skills,
        discriminator_class=get_discriminiator_network,
        discriminator_optimizer_kwargs=discriminator_optimizer_kwargs,
        state_dim=observation_dims,
        action_dim=action_dims,
        policy_class=get_policy_network,
        q_network_class=get_q_network,
        alpha=0.1,
        action_low=action_low,
        action_high=action_high,
        policy_optimizer_kwargs=policy_optimizer_kwargs,
        q_optimizer_kwargs=q_optimizer_kwargs,
        device=device,
        log_writer=log_writer,
    )

    # Training
    total_steps = 0

    def plot_skill_trajectories_phase():
        # TODO: Add this back for plotting later
        pass
        # skill_trajectory_visual = plot_skill_trajectories(
        #     environment_name,
        #     plot_trajectories,
        #     num_steps,
        #     diayn_agent,
        #     plot_dpi,
        # )
        # phase_skill_visual = plot_phase_skill(
        #     num_skills, diayn_agent, dpi=plot_dpi
        # )

        # log_writer.add_image(
        #     'Skill/Trajectory',
        #     image_numpy_to_torch(skill_trajectory_visual),
        #     total_steps,
        # )
        # log_writer.add_image(
        #     'Skill/Phase', image_numpy_to_torch(phase_skill_visual), total_steps
        # )

    def training_function(step):
        nonlocal total_steps
        if (
            len(replay_buffer.buffer) > num_steps * num_skills * num_envs * 10
        ):  # at least 10 demonstrations of each randomly before start training
            diayn_agent.update(
                replay_buffer,
                step=total_steps,
                q_train_iterations=1,
                policy_train_iterations=1,
                discriminator_train_iterations=1,
                batch_size=64,
            )

            total_steps += 1

            if plot_train_steps_period is not None and log_writer is not None:
                if (total_steps + 1) % plot_train_steps_period == 0:
                    plot_skill_trajectories_phase()

    # Pre training spaces
    if log_writer is not None:
        plot_skill_trajectories_phase()

    print(
        '------------------------------- Beginning training -------------------------------'
    )
    start_time = time.time()
    for episode in range(episodes):
        if (episode + 1) % 50 == 0:
            print(
                f'Starting {episode + 1} / {episodes} @ {time.time() - start_time:.3f} sec'
            )

            if model_save_path is not None:
                print('Saving model states at episode ' + str(episode + 1))
                diayn_agent.save_checkpoint(model_save_path)
        skill_index = torch.randint(0, num_skills, (1,))
        skill_vector = torch.nn.functional.one_hot(
            skill_index, num_classes=num_skills
        )
        mean_step_reward = rollout_skill(
            envs,
            num_steps=steps_per_episode,
            replay_buffer=replay_buffer,
            agent=diayn_agent,
            device=device,
            reward_scale=0.01,  # Not used
            skill_index=skill_index,
            skill_vector=skill_vector,
            post_step_func=training_function,
        )

        mean_step_reward  # surpress unused

    # Post training spaces
    if log_writer is not None:
        plot_skill_trajectories_phase()

    # Save model
    if model_save_path is not None:
        print('Saving final model states')
        diayn_agent.save_checkpoint(model_save_path)


if __name__ == '__main__':
    # Read config file for all settings
    # Print current directory
    print('Current working directory:', os.getcwd())
    with open('./config/ur5e_config.yaml', 'r') as file:
        config = yaml.safe_load(file)

    environment_name = config['params']['environment_name']
    robots = config['params']['robots']
    num_envs = config['params']['num_envs']
    num_steps = config['training_params']['num_steps']
    num_skills = config['params']['num_skills']
    episodes = config['training_params']['episodes']
    log_path = config['training_params']['log_path']  # log path for tensorboard

    # Setup for saving weights
    model_save_folder = config['training_params']['model_save_folder']
    if model_save_folder is not None:
        os.makedirs(model_save_folder, exist_ok=True)

    idx = 0
    while os.path.exists(model_save_folder + '/' + str(idx) + '.pt'):
        idx += 1
    model_save_path = model_save_folder + '/' + str(idx) + '.pt'

    # Print all params in an orderly fashion:
    print(
        '------------------------------- DIAYN Training Parameters -------------------------------'
    )
    print('Environment name: ', environment_name)
    print('Robots: ', robots)
    print('Number of environments: ', num_envs)
    print('Number of steps: ', num_steps)
    print('Number of skills: ', num_skills)
    print('Number of episodes: ', episodes)
    print('Log path: ', log_path)
    print('Model save folder: ', model_save_folder)
    print('Model save path: ', model_save_path)

    # TODO: Print which observation states we are going to use

    main(
        environment_name,
        robots,
        num_envs,
        episodes,
        num_steps,
        num_skills,
        log_path=log_path,
        model_save_path=model_save_path,
        config=config
    )<|MERGE_RESOLUTION|>--- conflicted
+++ resolved
@@ -17,7 +17,6 @@
 from DIAYN import ReplayBuffer, DIAYNAgent, rollout_skill
 
 # Robosuite stuff:
-import argparse
 
 import robosuite as suite
 from robosuite import load_composite_controller_config
@@ -31,8 +30,7 @@
     plot_to_image,
 )
 
-<<<<<<< HEAD
-=======
+
 # TODO: Put this in a different library
 class CustomGymWrapper(gym.ObservationWrapper):
     def __init__(self, robosuite_env, config):
@@ -47,42 +45,41 @@
         obs_dict = robosuite_env._get_observations()
 
         if self.use_eef_state:
-            observation_raw = np.concatenate([
-                obs_dict['robot0_eef_pos'],
-                obs_dict['robot0_eef_quat']
-            ])
+            observation_raw = np.concatenate(
+                [obs_dict['robot0_eef_pos'], obs_dict['robot0_eef_quat']]
+            )
         else:
-            observation_raw = np.concatenate([
-                obs_dict['robot0_proprio-state'],
-                obs_dict['object-state']
-            ])
+            observation_raw = np.concatenate(
+                [obs_dict['robot0_proprio-state'], obs_dict['object-state']]
+            )
 
         # Add new dimensions to observation spaceZ
         new_dim = observation_raw.shape[0]
         self.observation_space = gym.spaces.Box(
-            low=-np.inf,
-            high=np.inf,
-            shape=(new_dim,),
-            dtype=np.float32
-        )
-    
+            low=-np.inf, high=np.inf, shape=(new_dim,), dtype=np.float32
+        )
+
     def observation(self, obs):
         # obs is the flat vector from GymWrapper
         # Add x-position (or whatever custom feature you want)
-        obs_dict = 	self.env.unwrapped._get_observations()
-
-        if (self.use_eef_state):
+        obs_dict = self.env.unwrapped._get_observations()
+
+        if self.use_eef_state:
             # print("Using end effector state")
             # print("eef pos: " + str(obs_dict['robot0_eef_pos']))
             # print("eef quat: " + str(obs_dict['robot0_eef_quat']))
-            observation_raw = np.concatenate([obs_dict['robot0_eef_pos'], obs_dict['robot0_eef_quat']])
+            observation_raw = np.concatenate(
+                [obs_dict['robot0_eef_pos'], obs_dict['robot0_eef_quat']]
+            )
         else:
-            observation_raw = np.concatenate([obs_dict['robot0_proprio-state'], obs_dict['object-state']])
+            observation_raw = np.concatenate(
+                [obs_dict['robot0_proprio-state'], obs_dict['object-state']]
+            )
 
         # print("obs dict from custom gym wrapper: " + str(obs_dict))
         # print("observation_raw: " + str(observation_raw))
         return observation_raw
->>>>>>> af1902b9
+
 
 def make_env(env_name, robots):
     def _thunk():
@@ -93,17 +90,10 @@
             robot='Panda',
         )
 
-<<<<<<< HEAD
-        config = {
+        robosuite_config = {
             'env_name': env_name,
             'robots': robots,
             'controller_configs': controller_config,
-=======
-        robosuite_config = {
-            "env_name": env_name,
-            "robots": robots,
-            "controller_configs": controller_config,
->>>>>>> af1902b9
         }
 
         robosuite_env = suite.make(
@@ -117,17 +107,12 @@
             control_freq=20,
             hard_reset=False,
         )
-<<<<<<< HEAD
-        env = GymWrapper(robosuite_env)
-
-=======
-
-        with open("./config/ur5e_config.yaml", "r") as file:
+
+        with open('./config/ur5e_config.yaml', 'r') as file:
             config = yaml.safe_load(file)
 
         env = CustomGymWrapper(robosuite_env, config)
-        
->>>>>>> af1902b9
+
         # Ensure metadata exists and is a dict before modifying
         if env.metadata is None:
             env.metadata = {}
@@ -320,89 +305,6 @@
 
     # Setup logging
     log_writer = None if log_path is None else SummaryWriter(log_path)
-
-<<<<<<< HEAD
-    parser = argparse.ArgumentParser()
-    parser.add_argument('--environment', type=str, default='Lift')
-    parser.add_argument(
-        '--robots',
-        nargs='+',
-        type=str,
-        default='Panda',
-        help='Which robot(s) to use in the env',
-    )
-    parser.add_argument(
-        '--config',
-        type=str,
-        default='default',
-        help='Specified environment configuration if necessary',
-    )
-    parser.add_argument(
-        '--arm',
-        type=str,
-        default='right',
-        help="Which arm to control (eg bimanual) 'right' or 'left'",
-    )
-    parser.add_argument(
-        '--switch-on-grasp',
-        action='store_true',
-        help='Switch gripper control on gripper action',
-    )
-    parser.add_argument(
-        '--toggle-camera-on-grasp',
-        action='store_true',
-        help='Switch camera angle on gripper action',
-    )
-    parser.add_argument(
-        '--controller',
-        type=str,
-        default=None,
-        help="Choice of controller. Can be generic (eg. 'BASIC' or 'WHOLE_BODY_MINK_IK') or json file (see robosuite/controllers/config for examples) or None to get the robot's default controller if it exists",
-    )
-    parser.add_argument('--device', type=str, default='keyboard')
-    parser.add_argument(
-        '--pos-sensitivity',
-        type=float,
-        default=1.0,
-        help='How much to scale position user inputs',
-    )
-    parser.add_argument(
-        '--rot-sensitivity',
-        type=float,
-        default=1.0,
-        help='How much to scale rotation user inputs',
-    )
-    parser.add_argument(
-        '--max_fr',
-        default=20,
-        type=int,
-        help='Sleep when simluation runs faster than specified frame rate; 20 fps is real time.',
-    )
-    args = parser.parse_args()
-
-    # Get controller config
-    controller_config = load_composite_controller_config(
-        controller=args.controller,
-        robot=args.robots[0],
-    )
-
-    # Create argument configuration
-    config = {
-        'env_name': args.environment,
-        'robots': args.robots,
-        'controller_configs': controller_config,
-    }
-
-    # Check if we're using a multi-armed environment and use env_configuration argument if so
-    if 'TwoArm' in args.environment:
-        config['env_configuration'] = args.config
-    else:
-        args.config = None
-
-    envs = SyncVectorEnv(
-        [make_env(environment_name, robots) for _ in range(num_envs)]
-    )
-=======
 
     # parser = argparse.ArgumentParser()
     # parser.add_argument("--environment", type=str, default="Lift")
@@ -448,9 +350,10 @@
     #     robosuite_config["env_configuration"] = args.config
     # else:
     #     args.config = None
-    
-    envs = SyncVectorEnv([make_env(environment_name, robots) for _ in range(num_envs)])
->>>>>>> af1902b9
+
+    envs = SyncVectorEnv(
+        [make_env(environment_name, robots) for _ in range(num_envs)]
+    )
 
     observation_dims = envs.observation_space.shape[1]
     action_dims = envs.action_space.shape[1]
@@ -670,5 +573,5 @@
         num_skills,
         log_path=log_path,
         model_save_path=model_save_path,
-        config=config
+        config=config,
     )